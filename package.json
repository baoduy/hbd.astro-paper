{
  "name": "vigorous-venus",
  "version": "2.3.0",
  "scripts": {
    "dev": "astro check --watch & astro dev",
    "start": "astro dev",
    "build": "astro build && jampack ./dist",
    "preview": "astro preview",
    "sync": "astro sync",
    "astro": "astro",
    "format:check": "prettier --plugin-search-dir=. --check .",
    "format": "prettier --plugin-search-dir=. --write .",
    "cz": "cz",
    "prepare": "husky install",
    "lint": "eslint ."
  },
  "dependencies": {
<<<<<<< HEAD
    "@astrojs/rss": "^4.0.5",
    "@resvg/resvg-js": "^2.4.1",
=======
    "@astrojs/rss": "^2.4.1",
    "@resvg/resvg-js": "^2.6.0",
>>>>>>> bc01a34b
    "astro": "^2.4.5",
    "astro-imagetools": "^0.9.0",
    "astro-tooltips": "^0.6.2",
    "fuse.js": "^6.6.2",
    "github-slugger": "^2.0.0",
    "remark-collapse": "^0.1.2",
    "remark-toc": "^8.0.1",
    "satori": "^0.8.1",
    "tailwindcss": "^3.4.1"
  },
  "devDependencies": {
    "@astrojs/react": "^2.1.3",
    "@astrojs/sitemap": "^1.3.1",
    "@astrojs/tailwind": "^3.1.2",
    "@divriots/jampack": "^0.11.2",
    "@tailwindcss/typography": "^0.5.9",
    "@types/github-slugger": "^1.3.0",
    "@types/react": "^18.2.6",
    "@typescript-eslint/parser": "^5.59.5",
    "astro-eslint-parser": "^0.14.0",
    "commitizen": "^4.3.0",
    "cz-conventional-changelog": "^3.3.0",
    "eslint": "^8.40.0",
    "eslint-plugin-astro": "^0.27.0",
    "husky": "^8.0.3",
    "lint-staged": "^13.2.2",
    "prettier": "^2.8.8",
    "prettier-plugin-tailwindcss": "^0.2.8",
    "react": "^18.2.0",
    "react-dom": "^18.2.0"
  },
  "config": {
    "commitizen": {
      "path": "./node_modules/cz-conventional-changelog"
    }
  },
  "lint-staged": {
    "*.{js,jsx,ts,tsx,md,mdx,json}": [
      "prettier --plugin-search-dir=. --write"
    ]
  }
}<|MERGE_RESOLUTION|>--- conflicted
+++ resolved
@@ -15,13 +15,8 @@
     "lint": "eslint ."
   },
   "dependencies": {
-<<<<<<< HEAD
-    "@astrojs/rss": "^4.0.5",
-    "@resvg/resvg-js": "^2.4.1",
-=======
     "@astrojs/rss": "^2.4.1",
     "@resvg/resvg-js": "^2.6.0",
->>>>>>> bc01a34b
     "astro": "^2.4.5",
     "astro-imagetools": "^0.9.0",
     "astro-tooltips": "^0.6.2",
